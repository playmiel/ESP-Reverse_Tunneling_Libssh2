--- conflicted
+++ resolved
@@ -136,7 +136,7 @@
     snprintf(ringName, sizeof(ringName), "CH%d_WRITE", i);
     channels[i].writeRing = new PendingDataRing(64, ringName);
     
-<<<<<<< HEAD
+
     // Ring buffer pour Local->SSH (64 éléments)  
     snprintf(ringName, sizeof(ringName), "CH%d_READ", i);
     channels[i].readRing = new PendingDataRing(64, ringName);
@@ -156,8 +156,7 @@
       return false;
     }
     
-=======
->>>>>>> 254f2abb
+
     // Créer des sémaphores binaires au lieu de mutex pour éviter priority inheritance issues
     channels[i].readMutex = xSemaphoreCreateBinary();
     channels[i].writeMutex = xSemaphoreCreateBinary();
@@ -335,11 +334,9 @@
   for (int i = 0; i < maxChannels; i++) {
     if (channels[i].active) {
       // NOUVEAU: Flusher en priorité les buffers différés si ils sont pleins
-<<<<<<< HEAD
+
       if (channels[i].deferredWriteRing && channels[i].deferredWriteRing->size() > 4 * 1024) {
-=======
-      if (channels[i].deferredWriteData && channels[i].deferredWriteSize > 4 * 1024) {
->>>>>>> 254f2abb
+
         processPendingData(i); // Flush prioritaire
       }
       handleChannelData(i);
@@ -1193,7 +1190,7 @@
   
   // MONITORING: Surveiller les tentatives de verrouillage
   unsigned long start = millis();
-<<<<<<< HEAD
+
   // Timeout réduit pour éviter les deadlocks (100ms au lieu de 200ms)
   BaseType_t result = xSemaphoreTake(channels[channelIndex].readMutex, pdMS_TO_TICKS(100));
   unsigned long duration = millis() - start;
@@ -1205,18 +1202,7 @@
   }
   
   if (duration > 25) { // Réduit de 50ms à 25ms
-=======
-  // Timeout plus généreux pour éviter les corruptions FreeRTOS
-  BaseType_t result = xSemaphoreTake(channels[channelIndex].readMutex, pdMS_TO_TICKS(200));
-  unsigned long duration = millis() - start;
-  
-  if (result != pdTRUE) {
-    LOGF_W("SSH", "Channel %d: Failed to acquire READ mutex after %lums", channelIndex, duration);
-    return false;
-  }
-  
-  if (duration > 50) {
->>>>>>> 254f2abb
+
     LOGF_D("SSH", "Channel %d: READ mutex acquired after %lums (slow)", channelIndex, duration);
   }
   
@@ -1244,7 +1230,7 @@
   
   // MONITORING: Surveiller les tentatives de verrouillage  
   unsigned long start = millis();
-<<<<<<< HEAD
+
   // Timeout réduit pour éviter les deadlocks (100ms au lieu de 200ms)  
   BaseType_t result = xSemaphoreTake(channels[channelIndex].writeMutex, pdMS_TO_TICKS(100));
   unsigned long duration = millis() - start;
@@ -1256,18 +1242,7 @@
   }
   
   if (duration > 25) { // Réduit de 50ms à 25ms
-=======
-  // Timeout plus généreux pour éviter les corruptions FreeRTOS  
-  BaseType_t result = xSemaphoreTake(channels[channelIndex].writeMutex, pdMS_TO_TICKS(200));
-  unsigned long duration = millis() - start;
-  
-  if (result != pdTRUE) {
-    LOGF_W("SSH", "Channel %d: Failed to acquire WRITE mutex after %lums", channelIndex, duration);
-    return false;
-  }
-  
-  if (duration > 50) {
->>>>>>> 254f2abb
+
     LOGF_D("SSH", "Channel %d: WRITE mutex acquired after %lums (slow)", channelIndex, duration);
   }
   
@@ -1314,15 +1289,12 @@
   bool success = false;
   size_t bufferSize = getOptimalBufferSize(channelIndex);
   unsigned long now = millis();
-<<<<<<< HEAD
+
   // NOUVEAU: Flow control avec high/low watermarks adaptés ESP32 - PLUS CONSERVATEUR
   static const size_t HIGH_WATER_LOCAL = 8 * 512; // 4KB (réduit de 8KB)
   static const size_t LOW_WATER_LOCAL = 2 * 512;  // 1KB pour reprendre plus tôt
   
-=======
-  // Nouveau flow control avec high/low watermarks adaptés ESP32
-  static const size_t HIGH_WATER_LOCAL = 16 * 512; // 8KB (réduit)
->>>>>>> 254f2abb
+
   if (ch.flowControlPaused) {
     // Vérifier si on peut reprendre
     if (ch.queuedBytesToLocal < LOW_WATER_LOCAL) {
@@ -1460,15 +1432,11 @@
   }
 
   // NOUVEAU: Flow control préventif basé sur le buffer différé
-<<<<<<< HEAD
+
   if (ch.deferredWriteRing && ch.deferredWriteRing->size() > 8 * 1024) { // 8KB de données en attente
     LOGF_D("SSH", "Channel %d: Skipping read due to large deferred buffer (%zu bytes)", 
            channelIndex, ch.deferredWriteRing->size());
-=======
-  if (ch.deferredWriteData && ch.deferredWriteSize > 8 * 1024) { // 8KB de données en attente
-    LOGF_D("SSH", "Channel %d: Skipping read due to large deferred buffer (%d bytes)", 
-           channelIndex, (int)ch.deferredWriteSize);
->>>>>>> 254f2abb
+
     return false; // Ne pas lire plus de données du socket local
   }
 
@@ -1564,38 +1532,7 @@
         }
       }
     }
-<<<<<<< HEAD
-=======
-    // PRIORITÉ 1: Vider d'abord le buffer différé avant de lire de nouvelles données - AVEC PROTECTION
-    if (ch.deferredWriteData && ch.deferredWriteSize > ch.deferredWriteOffset) {
-      size_t toSend = ch.deferredWriteSize - ch.deferredWriteOffset;
-      if (toSend > 0 && ch.deferredWriteData) {
-        ssize_t written = libssh2_channel_write(ch.channel, (char*)ch.deferredWriteData + ch.deferredWriteOffset, toSend);
-        if (written > 0) {
-          ch.deferredWriteOffset += written;
-          ch.totalBytesSent += written;
-          if (lockStats()) { bytesSent += written; unlockStats(); }
-          success = true;
-          
-          // Vérifier si tout le buffer est vidé et PROTÉGER la libération
-          if (ch.deferredWriteOffset >= ch.deferredWriteSize) {
-            SAFE_FREE(ch.deferredWriteData);  // SAFE_FREE déjà thread-safe
-            ch.deferredWriteData = nullptr;
-            ch.deferredWriteSize = 0;
-            ch.deferredWriteOffset = 0;
-            LOGF_I("SSH", "Channel %d: Deferred WRITE buffer completely flushed", channelIndex);
-          } else {
-            LOGF_D("SSH", "Channel %d: Deferred WRITE partial flush: %d/%d bytes", 
-                   channelIndex, (int)ch.deferredWriteOffset, (int)ch.deferredWriteSize);
-          }
-        } else if (written == LIBSSH2_ERROR_EAGAIN) {
-          LOGF_D("SSH", "Channel %d: SSH channel busy during deferred flush", channelIndex);
-        } else if (written < 0) {
-          LOGF_W("SSH", "Channel %d: Error flushing deferred buffer: %d", channelIndex, (int)written);
-        }
-      }
-    }
->>>>>>> 254f2abb
+
   }
 
   unlockChannelWrite(channelIndex);
@@ -1608,7 +1545,7 @@
     return;
   }
 
-<<<<<<< HEAD
+
   unsigned long now = esp_timer_get_time() / 1000; // millisecondes
   const unsigned long maxAge = 10000; // AUGMENTÉ: 10 secondes au lieu de 5 pour éviter les drops prématurés
   
@@ -1628,27 +1565,10 @@
       
       if (bytesRead > 0 && ch.localSocket >= 0 && isSocketWritable(ch.localSocket, 5)) {
         ssize_t written = send(ch.localSocket, tempBuffer, bytesRead, MSG_DONTWAIT);
-=======
-  unsigned long now = millis();
-  const unsigned long maxAge = 5000; // 5 secondes max pour les données en attente
-  // 1) Flusher d'abord le buffer différé (deferredReadData) si présent - AVEC PROTECTION AMÉLIORÉE
-  if (!lockChannelRead(channelIndex)) {
-    // Si on ne peut pas verrouiller, vérifier s'il y a vraiment des données à traiter
-    if (ch.deferredReadData && ch.deferredReadSize > ch.deferredReadOffset) {
-      LOGF_D("SSH", "Channel %d: Deferred read data pending, but mutex busy - will retry", channelIndex);
-    }
-    return; // Skip si on ne peut pas verrouiller
-  }
-  
-  if (ch.deferredReadData && ch.deferredReadSize > ch.deferredReadOffset) {
-    if (ch.localSocket >= 0 && isSocketWritable(ch.localSocket, 10)) {
-      size_t remaining = ch.deferredReadSize - ch.deferredReadOffset;
-      if (remaining > 0 && ch.deferredReadData) {
-        ssize_t written = send(ch.localSocket, ch.deferredReadData + ch.deferredReadOffset, remaining, MSG_DONTWAIT);
->>>>>>> 254f2abb
+
         if (written > 0) {
           ch.totalBytesReceived += written;
-<<<<<<< HEAD
+
           ch.queuedBytesToLocal = (ch.queuedBytesToLocal > written) ? ch.queuedBytesToLocal - written : 0;
           if (lockStats()) { 
             bytesReceived += written; 
@@ -1665,15 +1585,7 @@
               LOGF_W("SSH", "Channel %d: Dropping %zu bytes to prevent duplication", 
                      channelIndex, bytesRead - written);
             }
-=======
-          if (lockStats()) { bytesReceived += written; unlockStats(); }
-          if (ch.deferredReadOffset >= ch.deferredReadSize) {
-            SAFE_FREE(ch.deferredReadData);
-            ch.deferredReadData = nullptr;
-            ch.deferredReadSize = 0;
-            ch.deferredReadOffset = 0;
-            LOGF_D("SSH", "Channel %d: Deferred buffer flushed completely", channelIndex);
->>>>>>> 254f2abb
+
           }
           
           LOGF_D("SSH", "Channel %d: Processed %zd/%zu bytes from deferred read buffer", 
@@ -1690,7 +1602,7 @@
     xSemaphoreGive(ch.readMutex);
   }
   
-<<<<<<< HEAD
+
   // 1b) Flush du buffer différé Local->SSH
   if (xSemaphoreTake(ch.writeMutex, pdMS_TO_TICKS(20)) == pdTRUE) { // Timeout réduit
     if (ch.deferredWriteRing && ch.deferredWriteRing->size() > 0) {
@@ -1699,27 +1611,10 @@
       
       if (bytesRead > 0 && ch.channel) {
         ssize_t written = libssh2_channel_write(ch.channel, (char*)tempBuffer, bytesRead);
-=======
-  unlockChannelRead(channelIndex);
-
-  // 1b) Flush deferred WRITE (Local->SSH) - AVEC PROTECTION AMÉLIORÉE
-  if (!lockChannelWrite(channelIndex)) {
-    // Si on ne peut pas verrouiller, vérifier s'il y a vraiment des données à traiter
-    if (ch.deferredWriteData && ch.deferredWriteSize > ch.deferredWriteOffset) {
-      LOGF_D("SSH", "Channel %d: Deferred write data pending, but mutex busy - will retry", channelIndex);
-    }
-    return; // Skip si on ne peut pas verrouiller
-  }
-  
-  if (ch.deferredWriteData && ch.deferredWriteSize > ch.deferredWriteOffset) {
-    if (ch.channel) { // Supprimer la vérification incorrecte du socket local
-      size_t remaining = ch.deferredWriteSize - ch.deferredWriteOffset;
-      if (remaining > 0 && ch.deferredWriteData) {
-        ssize_t written = libssh2_channel_write(ch.channel, (char*)ch.deferredWriteData + ch.deferredWriteOffset, remaining);
->>>>>>> 254f2abb
+
         if (written > 0) {
           ch.totalBytesSent += written;
-<<<<<<< HEAD
+
           ch.queuedBytesToRemote = (ch.queuedBytesToRemote > written) ? ch.queuedBytesToRemote - written : 0;
           if (lockStats()) { 
             bytesSent += written; 
@@ -1734,37 +1629,17 @@
               LOGF_W("SSH", "Channel %d: Dropping %zu bytes to prevent duplication", 
                      channelIndex, bytesRead - written);
             }
-=======
-          if (lockStats()) { bytesSent += written; unlockStats(); }
-          if (ch.deferredWriteOffset >= ch.deferredWriteSize) {
-            SAFE_FREE(ch.deferredWriteData);
-            ch.deferredWriteData = nullptr;
-            ch.deferredWriteSize = 0;
-            ch.deferredWriteOffset = 0;
-            LOGF_D("SSH", "Channel %d: Deferred WRITE buffer flushed completely", channelIndex);
-          } else {
-            LOGF_D("SSH", "Channel %d: Deferred WRITE buffer partially flushed (%d/%d bytes)", 
-                   channelIndex, (int)ch.deferredWriteOffset, (int)ch.deferredWriteSize);
->>>>>>> 254f2abb
+
           }
           
           LOGF_D("SSH", "Channel %d: Processed %zd/%zu bytes from deferred write buffer", 
                  channelIndex, written, bytesRead);
         } else if (written < 0 && written != LIBSSH2_ERROR_EAGAIN) {
-<<<<<<< HEAD
+
           LOGF_W("SSH", "Channel %d: Error writing from deferred write buffer: %zd", 
                  channelIndex, written);
           // NE PAS remettre les données
-=======
-          LOGF_W("SSH", "Channel %d: Error flushing deferred WRITE buffer: %d", channelIndex, (int)written);
-          // Diagnostique plus détaillé
-          char *errmsg;
-          int errlen;
-          libssh2_session_last_error(session, &errmsg, &errlen, 0);
-          LOGF_W("SSH", "Channel %d: libssh2 error details: %s", channelIndex, errmsg ? errmsg : "Unknown");
-        } else if (written == LIBSSH2_ERROR_EAGAIN) {
-          LOGF_D("SSH", "Channel %d: SSH channel busy, will retry later", channelIndex);
->>>>>>> 254f2abb
+
         }
         // Pour EAGAIN: NE PAS remettre les données
       }
@@ -1969,11 +1844,9 @@
   }
 
   // 4) Relancer le flow control si on est repassé sous le LOW watermark
-<<<<<<< HEAD
+
   static const size_t LOW_WATER_LOCAL = 16 * 256; // 4KB
-=======
-  static const size_t LOW_WATER_LOCAL = 16 * 256; // 4KB (cohérent avec HIGH_WATER)
->>>>>>> 254f2abb
+
   if (ch.flowControlPaused && ch.queuedBytesToLocal < LOW_WATER_LOCAL) {
     ch.flowControlPaused = false;
     LOGF_I("SSH", "Channel %d: Flow control RESUME (queuedToLocal=%zu)", 
@@ -2004,7 +1877,7 @@
   }
   
   TunnelChannel &ch = channels[channelIndex];
-<<<<<<< HEAD
+
   
   if (!ch.active) {
     LOGF_W("SSH", "queueData: Channel %d is not active", channelIndex);
@@ -2072,57 +1945,7 @@
                channelIndex, pendingData.size, pendingData.checksum);
         xSemaphoreGive(semaphore);
         return false; // Rejeter la duplication
-=======
-  const size_t maxQueueSize = 256; // Réduit de 1024 à 256 éléments pour économiser RAM
-  std::queue<PendingData>& targetQueue = isRead ? ch.pendingWriteQueue : ch.pendingReadQueue;
-
-  if (targetQueue.size() >= maxQueueSize) {
-    if (isRead) {
-      // CRITIQUE: Protéger l'accès au buffer différé avec mutex
-      if (!lockChannelRead(channelIndex)) {
-        LOGF_E("SSH", "Channel %d: Failed to lock for deferred buffer", channelIndex);
-        return false;
-      }
-      
-      // Utiliser / étendre le buffer différé plutôt que bloquer (SSH->Local)
-      if (ch.deferredReadData == nullptr) {
-        ch.deferredReadData = (uint8_t*)safeMalloc(size, "DEFERRED_READ");
-        if (!ch.deferredReadData) {
-          LOGF_E("SSH", "Channel %d: safeMalloc failed (deferred %d bytes)", channelIndex, size);
-          unlockChannelRead(channelIndex);
-          return false;
-        }
-        // VALIDATION: Vérifier la taille avant memcpy
-        if (size > 0 && data != nullptr) {
-          memcpy(ch.deferredReadData, data, size);
-        }
-        ch.deferredReadSize = size;
-        ch.deferredReadOffset = 0;
-        LOGF_W("SSH", "Channel %d: Deferred READ buffer created (%d bytes)", channelIndex, size);
-        unlockChannelRead(channelIndex);
-        return true;
-      } else if (ch.deferredReadSize + size < 24 * 1024) { // Réduit de 32KB à 24KB
-        uint8_t* newBuf = (uint8_t*)safeRealloc(ch.deferredReadData, ch.deferredReadSize + size, "DEFERRED_READ_EXT");
-        if (newBuf) {
-          // VALIDATION: Vérifier avant memcpy pour éviter buffer overflow
-          if (size > 0 && data != nullptr && ch.deferredReadSize >= 0) {
-            memcpy(newBuf + ch.deferredReadSize, data, size);
-          }
-          ch.deferredReadData = newBuf;  // RACE CONDITION FIXÉE avec mutex
-          ch.deferredReadSize += size;
-          LOGF_W("SSH", "Channel %d: Deferred buffer extended (+%d => %d bytes)", channelIndex, size, (int)ch.deferredReadSize);
-          unlockChannelRead(channelIndex);
-          return true;
-        } else {
-          LOGF_E("SSH", "Channel %d: Failed to extend deferred buffer", channelIndex);
-          unlockChannelRead(channelIndex);
-          return false;
-        }
-      } else {
-        LOGF_W("SSH", "Channel %d: Deferred buffer limit reached (%d bytes) - dropping new chunk", channelIndex, (int)ch.deferredReadSize);
-        unlockChannelRead(channelIndex);
-        return false;
->>>>>>> 254f2abb
+
       }
     }
   }
@@ -2132,56 +1955,9 @@
     if (isRead) {
       ch.queuedBytesToLocal += pendingData.size;
     } else {
-<<<<<<< HEAD
+
       ch.queuedBytesToRemote += pendingData.size;
-=======
-      // CRITIQUE: Protéger l'accès au buffer différé WRITE avec mutex
-      if (!lockChannelWrite(channelIndex)) {
-        LOGF_E("SSH", "Channel %d: Failed to lock for deferred WRITE buffer", channelIndex);
-        return false;
-      }
-      
-      // Buffer différé pour Local->SSH
-      if (ch.deferredWriteData == nullptr) {
-        ch.deferredWriteData = (uint8_t*)safeMalloc(size, "DEFERRED_WRITE");
-        if (!ch.deferredWriteData) {
-          LOGF_E("SSH", "Channel %d: safeMalloc failed (deferredWrite %d bytes)", channelIndex, size);
-          unlockChannelWrite(channelIndex);
-          return false;
-        }
-        // VALIDATION: Vérifier avant memcpy
-        if (size > 0 && data != nullptr) {
-          memcpy(ch.deferredWriteData, data, size);
-        }
-        ch.deferredWriteSize = size;
-        ch.deferredWriteOffset = 0;
-        LOGF_W("SSH", "Channel %d: Deferred WRITE buffer created (%d bytes)", channelIndex, size);
-        unlockChannelWrite(channelIndex);
-        return true;
-  } else if (ch.deferredWriteSize + size < 16 * 1024) { // Réduit de 24KB à 16KB pour éviter l'accumulation
-        uint8_t* newBuf = (uint8_t*)safeRealloc(ch.deferredWriteData, ch.deferredWriteSize + size, "DEFERRED_WRITE_EXT");
-        if (newBuf) {
-          // VALIDATION: Vérifier avant memcpy pour éviter corruption
-          if (size > 0 && data != nullptr && ch.deferredWriteSize >= 0) {
-            memcpy(newBuf + ch.deferredWriteSize, data, size);
-          }
-          ch.deferredWriteData = newBuf;  // RACE CONDITION FIXÉE avec mutex
-          ch.deferredWriteSize += size;
-          LOGF_W("SSH", "Channel %d: Deferred WRITE buffer extended (+%d => %d bytes)", channelIndex, size, (int)ch.deferredWriteSize);
-          unlockChannelWrite(channelIndex);
-          return true;
-        } else {
-          LOGF_E("SSH", "Channel %d: Failed to extend deferred WRITE buffer", channelIndex);
-          unlockChannelWrite(channelIndex);
-          return false;
-        }
-      } else {
-        ch.lostWriteChunks++;
-        LOGF_W("SSH", "Channel %d: Deferred WRITE buffer limit reached (%d bytes) - dropping new chunk! Total lost: %d", channelIndex, (int)ch.deferredWriteSize, ch.lostWriteChunks);
-        unlockChannelWrite(channelIndex);
-        return false;
-      }
->>>>>>> 254f2abb
+
     }
     
     xSemaphoreGive(semaphore);
@@ -2313,7 +2089,7 @@
     return false;
   }
   
-<<<<<<< HEAD
+
   // Vérifier si les ring buffers ne sont pas trop pleins (réduit les seuils)
   if (ch.writeRing && ch.writeRing->size() > 20) { // Réduit de 32 à 20
     LOGF_D("SSH", "Channel %d: Unhealthy due to write ring buffer size (%zu)", channelIndex, ch.writeRing->size());
@@ -2324,14 +2100,7 @@
     return false;
   }
   
-  const size_t MAX_QUEUED_BYTES = 16 * 1024; // Réduit de 32KB à 16KB par canal
-=======
-  // Vérifier si les queues ne sont pas trop pleines
-  if (ch.pendingWriteQueue.size() > 32 || ch.pendingReadQueue.size() > 32) { // Réduit de 28 à 32
-    return false;
-  }
-  const size_t MAX_QUEUED_BYTES = 32 * 1024; // Réduit de 64KB à 32KB par canal
->>>>>>> 254f2abb
+
   if (ch.queuedBytesToLocal + ch.queuedBytesToRemote > MAX_QUEUED_BYTES) {
     LOGF_D("SSH", "Channel %d: Unhealthy due to excessive queued bytes (%zu total)", 
            channelIndex, ch.queuedBytesToLocal + ch.queuedBytesToRemote);
